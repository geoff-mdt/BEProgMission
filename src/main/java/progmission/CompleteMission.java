package progmission;

import java.io.File;
import java.util.*;
import java.util.Map.Entry;

import fr.cnes.sirius.patrius.assembly.models.SensorModel;
import fr.cnes.sirius.patrius.attitudes.*;
import fr.cnes.sirius.patrius.events.CodedEvent;
import fr.cnes.sirius.patrius.events.CodedEventsLogger;
import fr.cnes.sirius.patrius.events.GenericCodingEventDetector;
import fr.cnes.sirius.patrius.events.Phenomenon;
import fr.cnes.sirius.patrius.events.postprocessing.AndCriterion;
import fr.cnes.sirius.patrius.events.postprocessing.ElementTypeFilter;
import fr.cnes.sirius.patrius.events.postprocessing.PhenomenonDurationFilter;
import fr.cnes.sirius.patrius.events.postprocessing.Timeline;
import fr.cnes.sirius.patrius.events.sensor.SensorVisibilityDetector;
import fr.cnes.sirius.patrius.frames.FramesFactory;
import fr.cnes.sirius.patrius.frames.TopocentricFrame;
import fr.cnes.sirius.patrius.math.geometry.euclidean.threed.Vector3D;
import fr.cnes.sirius.patrius.math.util.FastMath;
import fr.cnes.sirius.patrius.orbits.Orbit;
import fr.cnes.sirius.patrius.orbits.pvcoordinates.PVCoordinatesProvider;
import fr.cnes.sirius.patrius.propagation.BoundedPropagator;
import fr.cnes.sirius.patrius.propagation.Propagator;
import fr.cnes.sirius.patrius.propagation.analytical.KeplerianPropagator;
import fr.cnes.sirius.patrius.propagation.events.ConstantRadiusProvider;
import fr.cnes.sirius.patrius.propagation.events.EventDetector;
import fr.cnes.sirius.patrius.propagation.events.ThreeBodiesAngleDetector;
import fr.cnes.sirius.patrius.time.AbsoluteDate;
import fr.cnes.sirius.patrius.time.AbsoluteDateInterval;
import fr.cnes.sirius.patrius.time.AbsoluteDateIntervalsList;
import fr.cnes.sirius.patrius.utils.exception.PatriusException;
import fr.cnes.sirius.patrius.utils.exception.PropagationException;
import reader.Site;
import utils.ConstantsBE;
import utils.ProjectUtilities;
import utils.VTSTools;

/**
 * This class encapsulates the context of an Earth Observation mission.
 *
 * @author herberl
 */
public class CompleteMission extends SimpleMission {

	/**
	 * Maximum checking interval (s) for the event detection during the orbit
	 * propagation.
	 */
	public static final double MAXCHECK_EVENTS = 120.0;

	/**
	 * Default convergence threshold (s) for the event computation during the orbit
	 * propagation.
	 */
	public static final double TRESHOLD_EVENTS = 1.e-4;

	/**
	 * This {@link Map} will be used to enumerate each site access {@link Timeline},
	 * that is to say a {@link Timeline} with access windows respecting all
	 * observation conditions. This object corresponds to the access plan, which
	 * will be computed in the computeAccessPlan() method.
	 */
	private final Map<Site, Timeline> accessPlan;

	/**
	 * This {@link Map} will be used to enumerate each site's programmed
	 * observation. We suggest to use an {@link AttitudeLawLeg} to encapsulate the
	 * guidance law of each observation. This object corresponds to the observation
	 * plan, which will be computed in the computeObservationPlan() method.
	 */
	private final Map<Site, AttitudeLawLeg> observationPlan;

	/**
	 * {@link StrictAttitudeLegsSequence} representing the cinematic plan during the
	 * whole mission horizon. Each {@link AttitudeLeg} corresponds to a diffrent
	 * attitude law : either nadir pointing, target pointing or a slew between two
	 * laws. This object corresponds to the cinematic plan, which will be computed
	 * in the computeCinematicPlan() method.
	 */
	private final StrictAttitudeLegsSequence<AttitudeLeg> cinematicPlan;

	/**
	 * Constructor for the {@link CompleteMission} class.
	 *
	 * @param missionName   Name of the mission
	 * @param numberOfSites Number of target {@link Site} to consider, please give a
	 *                      number between 1 and 100.
	 * @throws PatriusException      Can be raised by Patrius when building
	 *                               particular objects. Here it comes from
	 *                               {@link FramesFactory}
	 * @throws IllegalStateException if the mission horizon is too short
	 */
	public CompleteMission(final String missionName, int numberOfSites) throws PatriusException {

		// Since this class extends the SimpleMission class, we need to use the super
		// constructor to instantiate our instance of CompleteMission. All the
		// attributes of the super class will be instantiated during this step.
		super(missionName, numberOfSites);

		// Initialize the mission plans with empty maps. You will fill those HashMaps in
		// the "compute****Plan()" methods.
		this.accessPlan = new HashMap<>();
		this.observationPlan = new HashMap<>();
		this.cinematicPlan = new StrictAttitudeLegsSequence<>();

	}

	/**
	 * [COMPLETE THIS METHOD TO ACHIEVE YOUR PROJECT]
	 *
	 * Compute the access plan.
	 *
	 * Reminder : the access plan corresponds to the object gathering all the
	 * opportunities of access for all the sites of interest during the mission
	 * horizon. One opportunity of access is defined by an access window (an
	 * interval of time during which the satellite can observe the target and during
	 * which all the observation conditions are achieved : visibility, incidence
	 * angle, illumination of the scene,etc.). Here, we suggest you use the Patrius
	 * class {@link Timeline} to encapsulate all the access windows of each site of
	 * interest. One access window will then be described by the {@link Phenomenon}
	 * object, itself defined by two {@link CodedEvent} objects giving the start and
	 * end of the access window. Please find more tips and help in the submethods of
	 * this method.
	 *
	 * @return the sites access plan with one {@link Timeline} per {@link Site}
	 * @throws PatriusException If a {@link PatriusException} occurs during the
	 *                          computations
	 */
	public Map<Site, Timeline> computeAccessPlan() throws PatriusException {
		/**
		 * Here you need to compute one access Timeline per target Site. You can start
		 * with only one site and then try to compute all of them.
		 *
		 * Note : when computing all the sites, try to make sure you don't decrease the
		 * performance of the code too much. You might have some modifications to do in
		 * order to ensure a reasonable time of execution.
		 */
		/*
		 * We give a very basic example of incomplete code computing the first target
		 * site access Timeline and adding it to the accessPlan.
		 *
		 * Please complete the code below.
		 */
		for(Site targetSite: this.getSiteList()) {
			Timeline siteAccessTimeline = createSiteAccessTimeline(targetSite);
			this.accessPlan.put(targetSite, siteAccessTimeline);
			ProjectUtilities.printTimeline(siteAccessTimeline, targetSite);
		}
		/*Site targetSite = this.getSiteList().get(0);
		Timeline siteAccessTimeline = createSiteAccessTimeline(targetSite);
		accessPlan.put(targetSite, siteAccessTimeline);
		ProjectUtilities.printTimeline(siteAccessTimeline);*/
		return this.accessPlan;
	}

	/**
	 * [COMPLETE THIS METHOD TO ACHIEVE YOUR PROJECT]
	 *
	 * Compute the observation plan.
	 *
	 * Reminder : the observation plan corresponds to the sequence of observations
	 * programmed for the satellite during the mission horizon. Each observation is
	 * defined by an observation window (start date; end date defining an
	 * {@link AbsoluteDateInterval}), a target (target {@link Site}) and an
	 * {@link AttitudeLawLeg} giving the attitude guidance to observe the target.
	 *
	 * @return the sites observation plan with one {@link AttitudeLawLeg} per
	 *         {@link Site}
	 * @throws PatriusException If a {@link PatriusException} occurs during the
	 *                          computations
	 */
	public Map<Site, AttitudeLawLeg> computeObservationPlan() throws PatriusException {
<<<<<<< HEAD
=======
		/**
		 * Here are the big constraints and information you need to build an
		 * observation plan.
		 *
		 * Reminder : we can perform only one observation per site of interest during
		 * the mission horizon.
		 *
		 * Objective : Now we have our access plan, listing for each Site all the access
		 * windows. There might be up to one access window per orbit pass above each
		 * site, so we have to decide for each Site which access window will be used to
		 * achieve the observation of the Site. Then, during one access window, we have
		 * to decide when precisely we perform the observation, which lasts a constant
		 * duration which is much smaller than the access window itself (see
		 * ConstantsBE.INTEGRATION_TIME for the duration of one observation). Finally,
		 * we must respect the cinematic constraint : using the
		 * Satellite#computeSlewDuration() method, we need to ensure that the
		 * theoretical duration of the slew between two consecutive observations is
		 * always smaller than the actual duration between those consecutive
		 * observations. Same goes for the slew between a Nadir pointing law and another
		 * pointing law. Of course, we cannot point two targets at once, so we cannot
		 * perform two observations during the same AbsoluteDateInterval !
		 *
		 * Tip 1 : Here you can use the greedy algorithm presented in class, or any
		 * method you want. You just have to ensure that all constraints are respected.
		 * This is a non-linear, complex optimization problem (scheduling problem), so
		 * there is no universal answer. Even if you don't manage to build an optimal
		 * plan, try to code a suboptimal algorithm anyway, we will value any idea you
		 * have. For example, try with a plan where you have only one observation per
		 * satellite pass over France. With that kind of plan, you make sure all
		 * cinematic constraint are respected (no slew to fast for the satellite
		 * agility) and you have a basic plan to use to build your cinematic plan and
		 * validate with VTS visualization.
		 *
		 * Tip 2 : We provide the observation plan format : a Map of AttitudeLawLeg. In
		 * doing so, we give you the structure that you must obtain in order to go
		 * further. If you check the Javadoc of the AttitudeLawLeg class, you see that
		 * you have two inputs. First, you must provide a specific interval of time that
		 * you have to chose inside one of the access windows of your access plan. Then,
		 * we give you which law to use for observation legs : TargetGroundPointing.
		 *
		 */
		/*
		 * We provide a basic and incomplete code that you can use to compute the
		 * observation plan.
		 *
		 * Here the only thing we do is printing all the access opportunities using the
		 * Timeline objects. We get a list of AbsoluteDateInterval from the Timelines,
		 * which is the basis of the creation of AttitudeLawLeg objects since you need
		 * an AbsoluteDateInterval or two AbsoluteDates to do it.
		 */
		for (final Entry<Site, Timeline> entry : this.accessPlan.entrySet()) {
			// Scrolling through the entries of the accessPlan
			// Getting the target Site
			final Site target = entry.getKey();
			System.out.println("____________________________________________________________");
			System.out.println("Current target site : " + target.getName());
			// Getting its access Timeline
			final Timeline timeline = entry.getValue();
			// Getting the access intervals
			final AbsoluteDateIntervalsList accessIntervals = new AbsoluteDateIntervalsList();
			for (final Phenomenon accessWindow : timeline.getPhenomenaList()) {
				// The Phenomena are sorted chronologically so the accessIntervals List is too
				AbsoluteDateInterval accessInterval = accessWindow.getTimespan();
				accessIntervals.add(accessInterval);
				System.out.println("----------------");
				System.out.println("Access Interval: " + accessInterval.toString());

				// Use this method to create your observation leg, see more help inside the
				// method.
				AttitudeLaw observationLaw = createObservationLaw(target);

				/**
				 * Now that you have your observation law, you can compute at any AbsoluteDate
				 * the Attitude of your Satellite pointing the target (using the getAttitude()
				 * method). You can use those Attitudes to compute the duration of a slew from
				 * one Attitude to another, for example the duration of the slew from the
				 * Attitude at the end of an observation to the Attitude at the start of the
				 * next one. That's how you will be able to choose a valid AbsoluteDateInterval
				 * during which the observation will actually be performed, lasting
				 * ConstantsBE.INTEGRATION_TIME seconds. When you have your observation
				 * interval, you can build an AttitudeLawLeg using the observationLaw and this
				 * interval and finally add this leg to the observation plan.
				 */
				/*
				 * Here is an example of how to compute an Attitude. You need a
				 * PVCoordinatePropagator (which we provide we the method
				 * SimpleMission#createDefaultPropagator()), an AbsoluteDate and a Frame (which
				 * we provide with this.getEME2000()).
				 */
				// Getting the beginning/end of the accessInterval as AbsoluteDate objects
				AbsoluteDate date1 = accessInterval.getLowerData();
				AbsoluteDate date2 = accessInterval.getUpperData();
				Attitude attitude1 = observationLaw.getAttitude(this.createDefaultPropagator(), date1,
						this.getEme2000());
				Attitude attitude2 = observationLaw.getAttitude(this.createDefaultPropagator(), date2,
						this.getEme2000());
				/*
				 * Now here is an example of code showing how to compute the duration of the
				 * slew from attitude1 to attitude2 Here we compare two Attitudes coming from
				 * the same AttitudeLaw which is a TargetGroundPointing so the
				 */
				double slew12Duration = this.getSatellite().computeSlewDuration(attitude1, attitude2);
				double actualDuration = date2.durationFrom(date1);
				// Error supposedly here : interchanged actual and maximum slew durations
				System.out.println("Maximum possible duration of the slew : " + actualDuration);
				System.out.println("Actual duration of the slew : " + slew12Duration);
				/*
				 * Of course, here the actual duration is less than the maximum possible
				 * duration because the TargetGroundPointing mode is a very slow one and the
				 * Satellite is very agile. But sometimes when trying to perform a slew from one
				 * target to another, you will find that the Satellite doesn't have enough time,
				 * then you need to either translate one of the observations or just don't
				 * perform one of the observation.
				 */

				// To avoid observing several times a target
				/* if(!this.observationPlan.containsKey(target)){

				} else {
					break;
				}
				*/

				/*
				 * Let's say after comparing several observation slews, you find a valid couple
				 * of dates defining your observation window : {obsStart;obsEnd}, with
				 * obsEnd.durationFrom(obsStart) == ConstantsBE.INTEGRATION_TIME.
				 *
				 * Then you can use those dates to create your AttitudeLawLeg that you will
				 * insert inside the observation pla, for this target. Reminder : only one
				 * observation in the observation plan per target !
				 *
				 * WARNING : what we do here doesn't work, we didn't check that there wasn't
				 * another target observed while inserting this target observation, it's up to
				 * you to build your observation plan using the methods and tips we provide. You
				 * can also only insert one observation for each pass of the satellite, and it's
				 * fine.
				 */
				// Here we use the middle of the accessInterval to define our dates of
				// observation
				AbsoluteDate middleDate = accessInterval.getMiddleDate();
				AbsoluteDate obsStart = middleDate.shiftedBy(-ConstantsBE.INTEGRATION_TIME / 2);
				AbsoluteDate obsEnd = middleDate.shiftedBy(ConstantsBE.INTEGRATION_TIME / 2);



				AbsoluteDateInterval obsInterval = new AbsoluteDateInterval(obsStart, obsEnd);
				// Then, we create our AttitudeLawLeg, that we name using the name of the target
				String legName = "OBS_" + target.getName();
				AttitudeLawLeg obsLeg = new AttitudeLawLeg(observationLaw, obsInterval, legName);

				// Finally, we add our leg to the plan
				this.observationPlan.put(target, obsLeg);
>>>>>>> db5f4421

		List<Reservation> listResas = new ArrayList<>();
		for(final Entry<Site, Timeline> entry : this.accessPlan.entrySet()){
		// Scrolling through the entries of the accessPlan
		// Getting the target Site
		final Site target = entry.getKey();
		System.out.println("____________________________________________________________");
		System.out.println("Current target site : " + target.getName());
		// Getting its access Timeline
		final Timeline timeline = entry.getValue();
		// Getting the access intervals
		final AbsoluteDateIntervalsList accessIntervals = new AbsoluteDateIntervalsList();
		for (final Phenomenon accessWindow : timeline.getPhenomenaList()) {

			AbsoluteDate ts = accessWindow.getStartingEvent().getDate();

			if(listResas.size() == 0){
				listResas.add(new Reservation(accessWindow.getStartingEvent().getDate(), target));
				break; // Break to ensure only one obs by target site
			} else {
				for(Reservation resa : listResas){
					// First potential timeslot comparison
					if(ts.compareTo(resa.getStartDate().shiftedBy(-getSatellite().getMaxSlewDuration() - 10)) < 0 ){
						listResas.add(new Reservation(accessWindow.getStartingEvent().getDate(), target));
						listResas.sort(null);
						break;
					}
				}
			}
		}
		System.out.println("____________________________________________________________");
	}
		return this.observationPlan;
	}

	public boolean checkIntervalAvailability(AbsoluteDateInterval obsInterval){
		for(AttitudeLawLeg obsLeg: this.observationPlan.values()){
			if(obsInterval.overlaps(obsLeg.getTimeInterval())){
				return false;
			}
		}
		return true;
	}

	/**
	 * [COMPLETE THIS METHOD TO ACHIEVE YOUR PROJECT]
	 *
<<<<<<< HEAD
	 * Computes the cinematic plan...
=======
	 * Computes the cinematic plan ...
>>>>>>> db5f4421
	 *
	 * Here you need to compute the cinematic plan, which is the cinematic chain of
	 * attitude law legs (observation, default law and slews) needed to perform the
	 * mission. Usually, we start and end the mission in default law and during the
	 * horizon, we alternate between default law, observation legs and slew legs.
	 *
	 * @return a {@link StrictAttitudeLegsSequence} that gives all the cinematic
	 *         plan of the {@link Satellite}. It is a chronological sequence of all
	 *         the {@link AttitudeLawLeg} that are necessary to define the
	 *         {@link Attitude} of the {@link Satellite} during all the mission
	 *         horizon. Those legs can have 3 natures : pointing a target site,
	 *         pointing nadir and performing a slew between one of the two previous
	 *         kind of legs.
	 * @throws PatriusException
	 */
	public StrictAttitudeLegsSequence<AttitudeLeg> computeCinematicPlan() throws PatriusException {

		/**
		 * Now we want to assemble a continuous attitude law which is valid during all
		 * the mission horizon. For that, we will use to object
		 * StrictAttitudeLegsSequence<AttitudeLeg> which is a chronological sequence of
		 * AttitudeLeg. In our case, each AttitudeLeg will be an AttitudeLawLeg, either
		 * a leg of site observation, a slew, or the nadir pointing attitude law (see
		 * the Satellite constructor and the BodyCenterGroundPointing class, it's the
		 * Satellite default attitude law). For more help about the Attitude handling,
		 * use the module 11 of the patrius formation.
		 *
		 * Tip 1 : Please give names to the different AttitudeLawLeg you build so that
		 * you can visualize them with VTS later on. For example "OBS_Paris" when
		 * observing Paris or "SlEW_Paris_Lyon" when adding a slew from Paris
		 * observation AttitudeLawLeg to Lyon observation AttitudeLawLeg.
		 *
		 * Tip 2 : the sequence you want to obtain should look like this :
		 * [nadir-slew-obs1-slew-obs2-slew-obs3-slew-nadir] for the simple version where
		 * you don't try to fit nadir laws between observations or
		 * [nadir-slew-obs1-slew-nadir-selw-obs2-slew-obs3-slew-nadir] for the more
		 * complexe version with nadir laws if the slew during two observation is long
		 * enough.
		 *
		 * Tip 3 : You can use the class ConstantSpinSlew(initialAttitude,
		 * finalAttitude, slewName) for the slews. This an AtittudeLeg so you will be
		 * able to add it to the StrictAttitudeLegsSequence as every other leg.
		 */

		/*
		 * Example of code using our observation plan, let's say we only have one obs
		 * pointing Paris.
		 *
		 * Then we are going to create a very basic cinematic plan : nadir law => slew
		 * => obsParis => slew => nadir law
		 *
		 * To do that, we need to compute the slew duration from the end of nadir law to
		 * the beginning of Paris obs and then from the end of Paris obs to the beginning
		 * of nadir law. For that, we use the Satellite#computeSlewDurationMethod() as
		 * before. We know we have to the time to perform the slew thanks to the
		 * cinematic checks we already did during the observation plan computation.
		 */

		AbsoluteDate start = this.getStartDate();
		AbsoluteDate end = this.getEndDate();

		LinkedHashMap<Site, AttitudeLawLeg> sortedPlan = new LinkedHashMap<>();
		ArrayList<AttitudeLawLeg> list = new ArrayList<>();
		for (Map.Entry<Site, AttitudeLawLeg> entry : this.observationPlan.entrySet()) {
			list.add(entry.getValue());
		}
		Collections.sort(list, new Comparator<AttitudeLeg>() {
			@Override
			public int compare(AttitudeLeg att1, AttitudeLeg att2) {
				return (att1).getTimeInterval().compareTo(att2.getTimeInterval());
			}
		});
		for (AttitudeLawLeg att : list) {
			for (Entry<Site, AttitudeLawLeg> entry : this.observationPlan.entrySet()) {
				if (entry.getValue().equals(att)) {
					sortedPlan.put(entry.getKey(), att);
				}
			}
		}
		// TODO : enlever le re-tri des éléments si la Map observationPlan est déjà triée en sortie de computeObservationPlan (avec Geof et Thibs)

		Set<Site> keySet = sortedPlan.keySet();
		List<Site> listKeys = new ArrayList<Site>(keySet);

		// Getting our nadir law
		AttitudeLaw nadirLaw = this.getSatellite().getDefaultAttitudeLaw();

		boolean isFirstObservation = true;
		boolean isLastObservation = false;
		Attitude endPreviousAttitude = null;
		AbsoluteDate endPreviousAttitudeLaw = null;
		Site previousSite = null;

		int currentIndex = 0;
		for (final Site currentSite : listKeys) {
			currentIndex+=1;
			if (currentIndex > 1) {
				isFirstObservation = false;
			}
			if(currentIndex == sortedPlan.size()){
				isLastObservation = true;
			}

			AttitudeLeg currentObsLeg = sortedPlan.get(currentSite);
			//AttitudeLeg parisObsLeg = observationPlan.get(currentSite);

			// Getting all the dates we need to compute our slews
			AbsoluteDate obsStart = currentObsLeg.getDate();
			AbsoluteDate obsEnd = currentObsLeg.getEnd();

			// The propagator will be used to compute Attitudes
			KeplerianPropagator propagator = this.createDefaultPropagator();

			// For the slew nadir => paris and paris => nadir, we will use the maximum
			// duration because we have a lot of time here. In practice, you will use either
			// the maximum possible time if you have nothing else planned around or the
			// available time coming from the duration until next observation programmed.

			// Computing the Attitudes used to compute the slews
			Attitude startObsAttitude = currentObsLeg.getAttitude(propagator, obsStart, getEme2000());
			Attitude endObsAttitude = currentObsLeg.getAttitude(propagator, obsEnd, getEme2000());


			if(isFirstObservation) {
				AbsoluteDate endNadirLaw1 = obsStart.shiftedBy(-getSatellite().getMaxSlewDuration());
				// We create our two Nadir legs using the dates we computed
				AttitudeLawLeg nadir1 = new AttitudeLawLeg(nadirLaw, start, endNadirLaw1, "Nadir_Law_1");
				// From nadir law 1 to current observation
				Attitude endNadir1Attitude = nadirLaw.getAttitude(propagator, endNadirLaw1, getEme2000());

				ConstantSpinSlew slew1 = new ConstantSpinSlew(endNadir1Attitude, startObsAttitude, "Slew_Nadir_to_"+currentSite.getName());

				cinematicPlan.add(nadir1);
				cinematicPlan.add(slew1);
			}else{
				ConstantSpinSlew slew1 = new ConstantSpinSlew(endPreviousAttitude, startObsAttitude, "Slew_"+previousSite.getName()+"_to_"+currentSite.getName());
				cinematicPlan.add(slew1);
			}


			cinematicPlan.add(currentObsLeg);

			// Finally computing the slews

			if(isLastObservation) {
				AbsoluteDate startNadirLaw2 = obsEnd.shiftedBy(+getSatellite().getMaxSlewDuration());
				Attitude startNadir2Attitude = nadirLaw.getAttitude(propagator, startNadirLaw2, getEme2000());
				// From currentObservation observation to nadir law 2
				ConstantSpinSlew slew2 = new ConstantSpinSlew(endObsAttitude, startNadir2Attitude, "Slew_"+currentSite.getName()+"_to_Nadir");
				AttitudeLawLeg nadir2 = new AttitudeLawLeg(nadirLaw, startNadirLaw2, end, "Nadir_Law_2");
				cinematicPlan.add(slew2);
				cinematicPlan.add(nadir2);
			}

			endPreviousAttitude = endObsAttitude;
			previousSite = currentSite;
		}

		/**
		 * Now your job is finished, the two following methods will finish the job for
		 * you : checkCinematicPlan() will check that each slew's duration is longer
		 * than the theoretical duration it takes to perform the same slew. Then, if the
		 * cinematic plan is valid, computeFinalScore() will compute the score of your
		 * observation plan. Finally, generateVTSVisualization will write all the
		 * ephemeris (Position/Velocity + Attitude) and generate a VTS simulation that
		 * you will be able to play to visualize and validate your plans.
		 */
		return this.cinematicPlan;
	}

	/**
	 * [DO NOT MODIFY THIS METHOD]
	 *
	 * Checks the cinematic plan and prints if it's ok or not.
	 *
	 * We provide this method so that you can check if your cinematic plan doesn't
	 * violate a cinematic constraint. It returns a boolean saying if the plan is
	 * valid or not.
	 *
	 * @return A boolean indicating the cinematic validity of the plan.
	 * @throws PatriusException if an error occurs during propagation
	 */
	public boolean checkCinematicPlan() throws PatriusException {

		final KeplerianPropagator propagator = createDefaultPropagator();

		// Checking the cinematic plan validity
		boolean valid = true;
		for (final AttitudeLeg slew : this.cinematicPlan) {
			System.out.println(slew.getNature());

			final Attitude endAtt = slew.getAttitude(propagator, slew.getEnd(), this.getEme2000());
			final Attitude startAtt = slew.getAttitude(propagator, slew.getDate(), this.getEme2000());

			final boolean condition = slew.getTimeInterval().getDuration() > this.getSatellite()
					.computeSlewDuration(startAtt, endAtt);

			if (condition) {
				System.out.println("Cinematic is ok");
			} else {
				valid = false;
				System.out.println("WARNING : cinematic is not realist for this slew");
				System.out.println("Slew actual duration : " + slew.getTimeInterval().getDuration());
				System.out
						.println("Slew duration theory : " + this.getSatellite().computeSlewDuration(startAtt, endAtt));
			}
		}
		System.out.println("==== Is the cinematic plan valid ? => " + valid + " ==== ");
		return valid;
	}

	/**
	 * [DO NOT MODIFY THIS METHOD]
	 *
	 * Compute the final score from the observation plan.
	 *
	 * <p>
	 * Note : the observation plan should have unique sites.<br>
	 * The duplicated elements won't be considered for the score (target with no
	 * value = lost opportunity)
	 * </p>
	 *
	 * @return the final score
	 */
	public double computeFinalScore() {

		// Convert the observation plan into a Set of sites to make sure a site will not
		// be evaluated twice
		// The Set makes sure there won't be duplicated sites
		final Set<Site> sitesSet = new HashSet<>(this.observationPlan.size());
		for (final Entry<Site, AttitudeLawLeg> entry : this.observationPlan.entrySet()) {
			sitesSet.add(entry.getKey());
		}

		// Loop over each site and sum its score
		double finalScore = 0.;
		for (final Site site : sitesSet) {
			finalScore += site.getScore();
		}

		return finalScore;
	}

	/**
	 * [DO NOT MODIFY THIS METHOD]
	 *
	 * Writes the VTS output files : one CIC-POI file to print the sites of
	 * interest, one CIC-OEM file giving the position and velocity ephemeris of the
	 * satellite, one CIC-AEM file giving the attitude ephemeris of the satellite
	 * pointing Nadir only (to help visualize the access field of view of the
	 * satellite) and one CIC-AEM file giving the attitude ephemeris of the
	 * satellite cinematic plan. Also writes the cinematic plan as a sequence of
	 * pointing modes for the satellite in a CIC-MEM file.
	 *
	 * @param cinematicPlan Input cinematic plan.
	 *
	 * @throws PropagationException if an error happens during the {@link Orbit}
	 *                              propagation
	 */
	public void generateVTSVisualization(StrictAttitudeLegsSequence<AttitudeLeg> cinematicPlan)
			throws PropagationException {
		// First, create the propagator for the satellite's pointing capacity view
		// (nadir law)
		final KeplerianPropagator vtsPropagatorNadir = createDefaultPropagator();
		vtsPropagatorNadir.setEphemerisMode();
		vtsPropagatorNadir.propagate(this.getEndDate());

		// Get generated ephemeris
		final BoundedPropagator ephemerisNadir = vtsPropagatorNadir.getGeneratedEphemeris();

		// Then, we create the propagator for the cinematic plan visualization
		final KeplerianPropagator vtsPropagator = new KeplerianPropagator(this.getSatellite().getInitialOrbit(),
				cinematicPlan);

		vtsPropagator.setEphemerisMode();
		vtsPropagator.propagate(this.getEndDate());

		// Get generated ephemeris
		final BoundedPropagator ephemeris = vtsPropagator.getGeneratedEphemeris();

		// Writing the outputs
		final String pathPOI = ConstantsBE.PATH_VTS_DIRECTORY + File.separator + "BE_Supaero_Target_Sites_POI.txt";
		final String pathOEM = ConstantsBE.PATH_VTS_DIRECTORY + File.separator
				+ "BE_Supaero_Satellite_Trajectory_OEM.txt";
		final String pathAEMNadir = ConstantsBE.PATH_VTS_DIRECTORY + File.separator
				+ "BE_Supaero_Nadir_Pointing_AEM.txt";
		final String pathAEMCinematicPlan = ConstantsBE.PATH_VTS_DIRECTORY + File.separator
				+ "BE_Supaero_Cinematic_Plan_AEM.txt";
		final String pathMEMCinematicPlan = ConstantsBE.PATH_VTS_DIRECTORY + File.separator
				+ "BE_Supaero_Cinematic_Plan_Events_MEM.txt";

		System.out.println("\n\nWriting VTS outputs, please wait...");
		VTSTools.generatePOIFile(pathPOI, this.getSiteList());
		VTSTools.generateOEMFile(pathOEM, this.getStartDate(), this.getEndDate(), ephemeris);
		VTSTools.generateAEMFile(pathAEMNadir, this.getStartDate(), this.getEndDate(), ephemerisNadir);
		VTSTools.generateAEMFile(pathAEMCinematicPlan, this.getStartDate(), this.getEndDate(), ephemeris);
		VTSTools.generateLegSequenceMEMFile(pathMEMCinematicPlan, cinematicPlan);
		System.out.println("VTS outputs written");
	}

	/**
	 * [COMPLETE THIS METHOD TO ACHIEVE YOUR PROJECT]
	 *
	 * This method should compute the input {@link Site}'s access {@link Timeline}.
	 * That is to say the {@link Timeline} which contains all the {@link Phenomenon}
	 * respecting the access conditions for this site : good visibility + corrrect
	 * illumination of the {@link Site}.
	 *
	 * For that, we suggest you create as many {@link Timeline} as you need and
	 * combine them with logical gates to filter only the access windows phenomenon.
	 *
	 * @param targetSite Input target {@link Site}
	 * @return The {@link Timeline} of all the access {@link Phenomenon} for the
	 *         input {@link Site}.
	 * @throws PatriusException If a {@link PatriusException} occurs.
	 */
	private Timeline createSiteAccessTimeline(Site targetSite) throws PatriusException {
		/**
		 * Step 1 :
		 *
		 * Create one Timeline per phenomenon you want to monitor.
		 */
		/*
		 * Use the createSiteXTimeline method to create a custom Timeline. More
		 * indication are given inside the method. Note that you will have to code one
		 * method per constraint, for example the method createSiteVisibilityTimeline
		 * for visibility constraint and createSiteIlluminationTimeline for illumination
		 * constraint. All the methods you code can be coded using the given
		 * createSiteXTimeline method as a basis.
		 */

		// We propagate to have a Timeline for each detector thanks to our loggers
		List<Timeline> listTimeline = propagateTimelines(targetSite);

		// Set a global Timeline to serve as final access timeline for our targetSite
		final Timeline siteAccessTimeline = new Timeline(
				new AbsoluteDateInterval(this.getStartDate(), this.getEndDate()));

		// Adding the phenomena of all the considered timelines
		for (Timeline timeline: listTimeline) {
			// ProjectUtilities.printTimeline(timeline, targetSite);
			for (final Phenomenon phenom : timeline.getPhenomenaList()) {
				siteAccessTimeline.addPhenomenon(phenom);
			}
		}

		/**
		 * Step 2 :
		 *
		 * Combine the timelines with logical gates and retrieve only the access
		 * conditions through a refined Timeline object.
		 *
		 * For that, you can use the classes in the events.postprocessing module : for
		 * example, the AndCriterion or the NotCriterion.
		 *
		 * Finally, you can filter only the Phenomenon matching a certain condition
		 * using the ElementTypeFilter
		 */
		/*
		 * Code your logical operations on Timeline objects and filter only the access
		 * Phenomenon (gathering all constraints you need to define an access condition)
		 * below.
		 */
		// Combining all Timelines
		// Creating a global Timeline containing all phenomena, this Timeline will be
		// filtered and processed to that only the access Phenomenon remain, this is
		// our siteAccessTimeline

		AndCriterion andCriterionA = new AndCriterion("Visibility", "SunIncidence",
				"Visibility AND SunIncidence", "");
		// NotCriterion notNonGlareCriterion = new NotCriterion("NonGlare", "NotNonGlare", "");
		AndCriterion andCriterionB = new AndCriterion("Visibility AND SunIncidence",
				"NonGlare",
				"Visibility AND SunIncidence AND NonGlare", "Obs conditions checked");

		andCriterionA.applyTo(siteAccessTimeline);
		andCriterionB.applyTo(siteAccessTimeline);

		final ElementTypeFilter obsThirdConditionFilter = new ElementTypeFilter("Visibility AND SunIncidence AND NonGlare", false);
		obsThirdConditionFilter.applyTo(siteAccessTimeline);
		final PhenomenonDurationFilter integrationTimeFilter = new PhenomenonDurationFilter("Visibility AND SunIncidence AND NonGlare", ConstantsBE.INTEGRATION_TIME, true);
		integrationTimeFilter.applyTo(siteAccessTimeline);


		// Log the final access timeline associated to the current target
		// System.out.println("\n" + targetSite.getName());
		// ProjectUtilities.printTimeline(siteAccessTimeline);

		return siteAccessTimeline;
	}

	private List<Timeline> propagateTimelines(Site targetSite) throws PatriusException {

		KeplerianPropagator propagator = this.createDefaultPropagator();

		CodedEventsLogger eventVisibilityLogger = createSiteVisibilityLogger(targetSite, propagator);
		CodedEventsLogger eventSunIncidenceLogger = createSiteSunIncidenceLogger(targetSite, propagator);
		CodedEventsLogger eventNonGlareLogger = createSiteNonGlareLogger(targetSite, propagator);

		propagator.propagate(this.getEndDate());

		final Timeline phenomenonVisibilityTimeline = new Timeline(eventVisibilityLogger,
				new AbsoluteDateInterval(this.getStartDate(), this.getEndDate()), null);

		final Timeline phenomenonSunIncidenceTimeline = new Timeline(eventSunIncidenceLogger,
				new AbsoluteDateInterval(this.getStartDate(), this.getEndDate()), null);

		final Timeline phenomenonNonGlareTimeline = new Timeline(eventNonGlareLogger,
				new AbsoluteDateInterval(this.getStartDate(), this.getEndDate()), null);


		return Arrays.asList(phenomenonVisibilityTimeline, phenomenonSunIncidenceTimeline, phenomenonNonGlareTimeline);
	}

	/**
	 * [COPY-PASTE AND COMPLETE THIS METHOD TO ACHIEVE YOUR PROJECT]
	 *
	 * This method should compute a {@link Timeline} object which encapsulates all
	 * the {@link Phenomenon} corresponding to an orbital phenomenon X relative to
	 * the input target {@link Site}. For example, X can be the {@link Site}
	 * visibility phenomenon.
	 *
	 * You can copy-paste this method and adapt it for every X {@link Phenomenon}
	 * and {@link Timeline} you need to implement. The global process described here
	 * stays the same.
	 *
	 * @param targetSite Input target {@link Site}
	 * @return The {@link Timeline} containing all the {@link Phenomenon} relative
	 *         to the X phenomenon to monitor.
	 * @throws PatriusException If a {@link PatriusException} occurs when creating
	 *                          the {@link Timeline}.
	 */
	private Timeline createSiteXTimeline(Site targetSite) throws PatriusException {
		/**
		 * Here is a quick idea of how to compute a Timeline. A Timeline contains a
		 * PhenomenaList, which is list of Phenomenon objects. Each Phenomenon object
		 * represents a phenomenon in orbit which is defined between two AbsoluteDate
		 * objects and their associated CodedEvent which define the begin and the end of
		 * the Phenomenon. For example, the Sun visibility can be defined as a
		 * phenomenon beginning with the start of visibility and ending with the end of
		 * visibility, itself defined using geometrical rules.
		 *
		 * Now, how to create a Phenomenon object matching the requirement of a given
		 * orbital phenomenon.
		 *
		 * For that, you can use Patrius possibilities with the
		 * "fr.cnes.sirius.patrius.propagation.events", "fr.cnes.sirius.patrius.events",
		 * "fr.cnes.sirius.patrius.events.sensor" and the
		 * "fr.cnes.sirius.patrius.events.postprocessing" modules. See the modules 05
		 * and 09 of the Patrius formation for those aspects, you have examples of codes
		 * using those modules and how to build a Timeline derived from other objects in
		 * a representative case.
		 *
		 * Below are some basic steps and tips to help you search for the right
		 * information in Javadoc and in the Patrius formation in order to compute your
		 * Timeline.
		 *
		 */

		/**
		 * Step 1 :
		 *
		 * Here we deal with event detection. As explain in the module 05, this is done
		 * with EventDetector objects. If you look at the Javadoc, you'll find you all
		 * sorts of detectors. You need to translate the X input constraint (for example
		 * an incidence angle between the sensor and the target, sun incidence angle,
		 * masking of the target by the Earth, etc.) into an EventDetector object.
		 * Scroll through the event detection modules to find the one adapted to your
		 * problem (represented by the X constraint which describe the X phenomenon you
		 * want to detect) and then look at the inputs you need to build it.
		 *
		 * Please note that in order to facilitate the task for you, we provide the
		 * object Satellite. If you look how the constructor build this object, you will
		 * find that our Satellite already has an Assembly filed with a lot of
		 * properties. Among those properties, there is a SensorProperty that you can
		 * use to your advantage when trying to build you detector (for example when
		 * trying to build a visibility detector). See the module 7 of the formation to
		 * learn more about the Assembly object. You can use the SensorProperty via the
		 * Assembly of the Satellite and its name to define appropriate detectors.
		 *
		 */
		/*
		 * Complete the method below to build your detector. More indications are given
		 * in the method.
		 */
		EventDetector constraintXDetector = createConstraintXDetector();

		/**
		 * Step 2 :
		 *
		 * When you have your detector, you can add it on an Orbit Propagator such as
		 * the KeplerianPropagator of your Satellite. If you give the detector the right
		 * parameters, you can then propagate the orbit (see the SimpleMission code and
		 * the module 03 from the Patrius formation) and the detector will automatically
		 * perform actions when a particular orbital event happens (you need to
		 * configure the right detector to detect the event you want to monitor).
		 *
		 * You can add several detectors to the propagator (one per constraint per Site
		 * for example).
		 */
		/*
		 * This is how you add a detector to a propagator, feel free to add several
		 * detectors to the satellite propagator !
		 */
		this.getSatellite().getPropagator().addEventDetector(constraintXDetector);

		/**
		 * Step 3 :
		 *
		 * Now you need to use the detector's ability to create CodedEvent objects to
		 * actually detect the events and visualize them. You can obtain CodedEvents
		 * with a CodedEventsLogger that you plug on an EventDetector with the
		 * CodedEventsLogger.monitorDetector() method. For that, you will need the
		 * GenericCodingEventDetector class. See the module 09 to understand how to use
		 * those objects in order to detect events.
		 */
		/*
		 * Develop the code in which you create your GenericCodingEventDetector and use
		 * it to create a CodedEventsLogger here. You have some example code to help.
		 */
		GenericCodingEventDetector codingEventXDetector = new GenericCodingEventDetector(constraintXDetector,
				"Event starting the X phenomenon", "Event ending the X phenomenon", true, "Name of the X phenomenon");
		CodedEventsLogger eventXLogger = new CodedEventsLogger();
		EventDetector eventXDetector = eventXLogger.monitorDetector(codingEventXDetector);
		// Then you add your logger to the propagator, it will monitor the event coded
		// by the codingEventDetector
		this.getSatellite().getPropagator().addEventDetector(eventXDetector);

		/**
		 * Step 4 :
		 *
		 * Now you can propagate your orbit and the propagator will use the added
		 * detectors and loggers the way you defined them, detecting all events you
		 * wanted to monitor.
		 */
		// Finally propagating the orbit
		this.getSatellite().getPropagator().propagate(this.getEndDate());
		/**
		 * Remark : since you can add as many EventDetectors as you want to a
		 * propagator, you might want to delay this step afterwards to propagate the orbit
		 * with all your detectors at once. Here we do it here to provide an example but
		 * feel free to code your own more performant version of it.
		 */

		/**
		 * Step 5 : WARNING : this can only be done after the propagation !
		 *
		 * Now, you have to post process all your events. That's when you actually
		 * create your Timeline object which contains the Phenomenon you want to
		 * monitor.
		 *
		 * Since you have propagated your orbit, the events that have been detected are
		 * stored inside the detector and logger. This mechanic is used to create a
		 * Timeline.
		 */
		/*
		 * See code below and create your own code to have your X Timeline describing
		 * all X phenomenon you want to detect.
		 */
		// Creating a Timeline to process the events : we are going to define one
		// visibility Phenomenon by couple of events "start -> end" (linked to the
		// increase and decrease of the g function of the visibility detector)
		final Timeline phenomenonXTimeline = new Timeline(eventXLogger,
				new AbsoluteDateInterval(this.getStartDate(), this.getEndDate()), null);

		return phenomenonXTimeline;
	}



	/**
	 * @param targetSite Input target {@link Site}
	 * @return The {@link Timeline} containing all the {@link Phenomenon} relative
	 *         to the X phenomenon to monitor.
	 * @throws PatriusException If a {@link PatriusException} occurs when creating
	 *                          the {@link Timeline}.
	 */
	private CodedEventsLogger createSiteVisibilityLogger(Site targetSite, Propagator propagator) throws PatriusException {

		EventDetector constraintVisibilityDetector = createConstraintVisibilityDetector(targetSite);


		propagator.addEventDetector(constraintVisibilityDetector);


		GenericCodingEventDetector codingEventVisibilityDetector = new GenericCodingEventDetector(constraintVisibilityDetector,
				"Start of visibility", "End of visibility", true, "Visibility");
		CodedEventsLogger eventVisibilityLogger = new CodedEventsLogger();
		EventDetector eventVisibilityDetector = eventVisibilityLogger.monitorDetector(codingEventVisibilityDetector);

		propagator.addEventDetector(eventVisibilityDetector);


		// Finally propagating the orbit
		//this.getSatellite().getPropagator().propagate(this.getEndDate());
		/**
		 * Remark : since you can add as many EventDetectors as you want to a
		 * propagator, you might want to delay this step afterwards to propagate the orbit
		 * with all your detectors at once. Here we do it here to provide an example but
		 * feel free to code your own more performant version of it.
		 */
		//final Timeline phenomenonVisibilityTimeline = new Timeline(eventVisibilityLogger,
		//		new AbsoluteDateInterval(this.getStartDate(), this.getEndDate()), null);

		return eventVisibilityLogger;
	}

	/**
	 * @param targetSite Input target {@link Site}
	 * @return The {@link Timeline} containing all the {@link Phenomenon} relative
	 *         to the X phenomenon to monitor.
	 * @throws PatriusException If a {@link PatriusException} occurs when creating
	 *                          the {@link Timeline}.
	 */
	private CodedEventsLogger createSiteSunIncidenceLogger(Site targetSite, Propagator propagator) throws PatriusException {
		EventDetector constraintSunIncidenceDetector = createConstraintSunIncidenceDetector(targetSite);


		propagator.addEventDetector(constraintSunIncidenceDetector);


		GenericCodingEventDetector codingEventSunIncidenceDetector = new GenericCodingEventDetector(constraintSunIncidenceDetector,
				"Start of illumination", "End of illumination", true, "SunIncidence");
		CodedEventsLogger eventSunIncidenceLogger = new CodedEventsLogger();
		EventDetector eventSunIncidenceDetector = eventSunIncidenceLogger.monitorDetector(codingEventSunIncidenceDetector);

		propagator.addEventDetector(eventSunIncidenceDetector);


		// Finally propagating the orbit
		// this.getSatellite().getPropagator().propagate(this.getEndDate());
		/**
		 * Remark : since you can add as many EventDetectors as you want to a
		 * propagator, you might want to delay this step afterwards to propagate the orbit
		 * with all your detectors at once. Here we do it here to provide an example but
		 * feel free to code your own more performant version of it.
		 */
		//final Timeline phenomenonSunIncidenceTimeline = new Timeline(eventSunIncidenceLogger,
		//		new AbsoluteDateInterval(this.getStartDate(), this.getEndDate()), null);

		return eventSunIncidenceLogger;
	}

	/**
	 * @param targetSite Input target {@link Site}
	 * @return The {@link Timeline} containing all the {@link Phenomenon} relative
	 *         to the X phenomenon to monitor.
	 * @throws PatriusException If a {@link PatriusException} occurs when creating
	 *                          the {@link Timeline}.
	 */
	private CodedEventsLogger createSiteNonGlareLogger(Site targetSite, Propagator propagator) throws PatriusException {
		EventDetector constraintNonGlareDetector = createConstraintNonGlareDetector(targetSite);


		propagator.addEventDetector(constraintNonGlareDetector);


		GenericCodingEventDetector codingEventNonGlareDetector = new GenericCodingEventDetector(constraintNonGlareDetector,
				"Start of correct phase angle", "End of correct phase angle", true, "NonGlare");
		CodedEventsLogger eventNonGlareLogger = new CodedEventsLogger();
		EventDetector eventNonGlareDetector = eventNonGlareLogger.monitorDetector(codingEventNonGlareDetector);

		propagator.addEventDetector(eventNonGlareDetector);

		return eventNonGlareLogger;
	}


	/**
	 * [COPY-PASTE AND COMPLETE THIS METHOD TO ACHIEVE YOUR PROJECT]
	 *
	 * Create an adapted instance of {@link EventDetector} matching the input need
	 * for monitoring the events defined by the X constraint. (X can be a lot of
	 * things).
	 *
	 * You can copy-paste this method to adapt it to the {@link EventDetector} X
	 * that you want to create.
	 *
	 * Note : this can have different inputs that we don't define here
	 *
	 * @return An {@link EventDetector} answering the constraint (for example a
	 *         {@link SensorVisibilityDetector} for a visibility constraint).
	 */
	private EventDetector createConstraintXDetector() {
		/**
		 * Here you build an EventDetector object that correspond to the constraint X :
		 * visibility of the target from the satellite, target is in day time, whatever.
		 *
		 * Note that when you create a detector, you choose the actions that it will
		 * perform when the target event is detected. See the module 5 for more
		 * information about this.
		 *
		 * Tip 1 : For the visibility detector, you can use a SensorModel. You will have
		 * to add the Earth as a masking body with the method addMaskingCelestialBody
		 * and to set the main target of the SensorModel with the method setMainTarget.
		 * Then, you can use the class SensorVisibilityDetector with your SensorModel.
		 *
		 * Tip 2 : For the sun incidence angle detector (illumination condition), you
		 * can use the class ThreeBodiesAngleDetector, the three bodies being the ground
		 * target, the Earth and the Sun. See the inputs of this class to build the
		 * object properly.
		 *
		 * Tip 3 : When you create the detectors listed above, you can use the two
		 * public final static fields MAXCHECK_EVENTS and TRESHOLD_EVENTS to configure
		 * the detector (those values are often asked in input of the EventDectector
		 * classes). You will also indicate the Action to perform when the detection
		 * occurs, which is Action.CONTINUE.
		 */
		/*
		 * Create your detector and return it.
		 */
		return null;
	}

	private EventDetector createConstraintVisibilityDetector(Site targetSite){

		SensorModel sensorModel = new SensorModel(this.getSatellite().getAssembly(), Satellite.SENSOR_NAME);
		sensorModel.addMaskingCelestialBody(this.getEarth());

		PVCoordinatesProvider sitePVCoordinates = new TopocentricFrame(
				this.getEarth(),
				targetSite.getPoint(),
				targetSite.getName()
		);

		sensorModel.setMainTarget(sitePVCoordinates, new ConstantRadiusProvider(0.0)); // Radius = 0: point target

		return new SensorVisibilityDetector(sensorModel,
				MAXCHECK_EVENTS, TRESHOLD_EVENTS, EventDetector.Action.CONTINUE, EventDetector.Action.CONTINUE);
	}

	private EventDetector createConstraintSunIncidenceDetector(Site targetSite){

		PVCoordinatesProvider sitePVCoordinates = new TopocentricFrame(
				this.getEarth(),
				targetSite.getPoint(),
				targetSite.getName()
		);

		return new ThreeBodiesAngleDetector(
				this.getEarth(),
				sitePVCoordinates,
				this.getSun(),
				FastMath.toRadians(180-ConstantsBE.MAX_SUN_INCIDENCE_ANGLE),
				MAXCHECK_EVENTS, TRESHOLD_EVENTS,
				EventDetector.Action.CONTINUE
		);
	}

	private EventDetector createConstraintNonGlareDetector(Site targetSite){

		PVCoordinatesProvider sitePVCoordinates = new TopocentricFrame(
				this.getEarth(),
				targetSite.getPoint(),
				targetSite.getName()
		);

		return new ThreeBodiesAngleDetector(
				this.getSun(),
				sitePVCoordinates,
				ThreeBodiesAngleDetector.BodyOrder.SECOND,
				FastMath.toRadians(ConstantsBE.MAX_SUN_PHASE_ANGLE),
				MAXCHECK_EVENTS, TRESHOLD_EVENTS,
				EventDetector.Action.CONTINUE
		);
	}


	/**
	 * [COMPLETE THIS METHOD TO ACHIEVE YOUR PROJECT]
	 *
	 * Create an observation leg, that is to say an {@link AttitudeLaw} that give
	 * the {@link Attitude} (pointing direction) of the {@link Satellite} in order
	 * to perform the observation of the input target {@link Site}.
	 *
	 * An {@link AttitudeLaw} is an {@link AttitudeProvider} providing the method
	 * {@link AttitudeProvider #getAttitude()} which can be used to compute the
	 * {@link Attitude} of the {@link Satellite} at any given {@link AbsoluteDate}
	 * (instant) during the mission horizon.
	 *
	 * An {@link AttitudeLaw} is valid at anu time in theory.
	 *
	 * @param target Input target {@link Site}
	 * @return An {@link AttitudeLawLeg} adapted to the observation.
	 */
	private AttitudeLaw createObservationLaw(Site target) {
		/**
		 * To perform an observation, the satellite needs to point the target for a
		 * fixed duration.
		 *
		 * Here, you will use the {@link TargetGroundPointing}. This law provides the
		 * Attitude of a Satellite that only points one target at the surface of a
		 * BodyShape. The earth object from the SimpleMission is a BodyShape and we
		 * remind you that the Site object has an attribute which is a GeodeticPoint.
		 * Use those information to your advantage to build a TargetGroundPointing.
		 */


		/*
		 * Complete the code below to create your observation law and return it
		 */

		TargetGroundPointing targetGroundPointing = new TargetGroundPointing(this.getEarth(),target.getPoint(), Vector3D.MINUS_K,Vector3D.PLUS_I);

		return targetGroundPointing;
	}

	@Override
	public String toString() {
		return "CompleteMission [name=" + this.getName() + ", startDate=" + this.getStartDate() + ", endDate="
				+ this.getEndDate() + ", satellite=" + this.getSatellite() + "]";
	}
}<|MERGE_RESOLUTION|>--- conflicted
+++ resolved
@@ -172,128 +172,33 @@
 	 *                          computations
 	 */
 	public Map<Site, AttitudeLawLeg> computeObservationPlan() throws PatriusException {
-<<<<<<< HEAD
-=======
-		/**
-		 * Here are the big constraints and information you need to build an
-		 * observation plan.
-		 *
-		 * Reminder : we can perform only one observation per site of interest during
-		 * the mission horizon.
-		 *
-		 * Objective : Now we have our access plan, listing for each Site all the access
-		 * windows. There might be up to one access window per orbit pass above each
-		 * site, so we have to decide for each Site which access window will be used to
-		 * achieve the observation of the Site. Then, during one access window, we have
-		 * to decide when precisely we perform the observation, which lasts a constant
-		 * duration which is much smaller than the access window itself (see
-		 * ConstantsBE.INTEGRATION_TIME for the duration of one observation). Finally,
-		 * we must respect the cinematic constraint : using the
-		 * Satellite#computeSlewDuration() method, we need to ensure that the
-		 * theoretical duration of the slew between two consecutive observations is
-		 * always smaller than the actual duration between those consecutive
-		 * observations. Same goes for the slew between a Nadir pointing law and another
-		 * pointing law. Of course, we cannot point two targets at once, so we cannot
-		 * perform two observations during the same AbsoluteDateInterval !
-		 *
-		 * Tip 1 : Here you can use the greedy algorithm presented in class, or any
-		 * method you want. You just have to ensure that all constraints are respected.
-		 * This is a non-linear, complex optimization problem (scheduling problem), so
-		 * there is no universal answer. Even if you don't manage to build an optimal
-		 * plan, try to code a suboptimal algorithm anyway, we will value any idea you
-		 * have. For example, try with a plan where you have only one observation per
-		 * satellite pass over France. With that kind of plan, you make sure all
-		 * cinematic constraint are respected (no slew to fast for the satellite
-		 * agility) and you have a basic plan to use to build your cinematic plan and
-		 * validate with VTS visualization.
-		 *
-		 * Tip 2 : We provide the observation plan format : a Map of AttitudeLawLeg. In
-		 * doing so, we give you the structure that you must obtain in order to go
-		 * further. If you check the Javadoc of the AttitudeLawLeg class, you see that
-		 * you have two inputs. First, you must provide a specific interval of time that
-		 * you have to chose inside one of the access windows of your access plan. Then,
-		 * we give you which law to use for observation legs : TargetGroundPointing.
-		 *
-		 */
-		/*
-		 * We provide a basic and incomplete code that you can use to compute the
-		 * observation plan.
-		 *
-		 * Here the only thing we do is printing all the access opportunities using the
-		 * Timeline objects. We get a list of AbsoluteDateInterval from the Timelines,
-		 * which is the basis of the creation of AttitudeLawLeg objects since you need
-		 * an AbsoluteDateInterval or two AbsoluteDates to do it.
-		 */
-		for (final Entry<Site, Timeline> entry : this.accessPlan.entrySet()) {
-			// Scrolling through the entries of the accessPlan
-			// Getting the target Site
-			final Site target = entry.getKey();
-			System.out.println("____________________________________________________________");
-			System.out.println("Current target site : " + target.getName());
-			// Getting its access Timeline
-			final Timeline timeline = entry.getValue();
-			// Getting the access intervals
-			final AbsoluteDateIntervalsList accessIntervals = new AbsoluteDateIntervalsList();
-			for (final Phenomenon accessWindow : timeline.getPhenomenaList()) {
-				// The Phenomena are sorted chronologically so the accessIntervals List is too
-				AbsoluteDateInterval accessInterval = accessWindow.getTimespan();
-				accessIntervals.add(accessInterval);
-				System.out.println("----------------");
-				System.out.println("Access Interval: " + accessInterval.toString());
-
-				// Use this method to create your observation leg, see more help inside the
-				// method.
-				AttitudeLaw observationLaw = createObservationLaw(target);
-
-				/**
-				 * Now that you have your observation law, you can compute at any AbsoluteDate
-				 * the Attitude of your Satellite pointing the target (using the getAttitude()
-				 * method). You can use those Attitudes to compute the duration of a slew from
-				 * one Attitude to another, for example the duration of the slew from the
-				 * Attitude at the end of an observation to the Attitude at the start of the
-				 * next one. That's how you will be able to choose a valid AbsoluteDateInterval
-				 * during which the observation will actually be performed, lasting
-				 * ConstantsBE.INTEGRATION_TIME seconds. When you have your observation
-				 * interval, you can build an AttitudeLawLeg using the observationLaw and this
-				 * interval and finally add this leg to the observation plan.
-				 */
-				/*
-				 * Here is an example of how to compute an Attitude. You need a
-				 * PVCoordinatePropagator (which we provide we the method
-				 * SimpleMission#createDefaultPropagator()), an AbsoluteDate and a Frame (which
-				 * we provide with this.getEME2000()).
-				 */
-				// Getting the beginning/end of the accessInterval as AbsoluteDate objects
-				AbsoluteDate date1 = accessInterval.getLowerData();
-				AbsoluteDate date2 = accessInterval.getUpperData();
-				Attitude attitude1 = observationLaw.getAttitude(this.createDefaultPropagator(), date1,
-						this.getEme2000());
-				Attitude attitude2 = observationLaw.getAttitude(this.createDefaultPropagator(), date2,
-						this.getEme2000());
-				/*
-				 * Now here is an example of code showing how to compute the duration of the
-				 * slew from attitude1 to attitude2 Here we compare two Attitudes coming from
-				 * the same AttitudeLaw which is a TargetGroundPointing so the
-				 */
-				double slew12Duration = this.getSatellite().computeSlewDuration(attitude1, attitude2);
-				double actualDuration = date2.durationFrom(date1);
-				// Error supposedly here : interchanged actual and maximum slew durations
-				System.out.println("Maximum possible duration of the slew : " + actualDuration);
-				System.out.println("Actual duration of the slew : " + slew12Duration);
-				/*
-				 * Of course, here the actual duration is less than the maximum possible
-				 * duration because the TargetGroundPointing mode is a very slow one and the
-				 * Satellite is very agile. But sometimes when trying to perform a slew from one
-				 * target to another, you will find that the Satellite doesn't have enough time,
-				 * then you need to either translate one of the observations or just don't
-				 * perform one of the observation.
-				 */
-
-				// To avoid observing several times a target
-				/* if(!this.observationPlan.containsKey(target)){
-
-				} else {
-					break;
+
+		List<Reservation> listResas = new ArrayList<>();
+		for(final Entry<Site, Timeline> entry : this.accessPlan.entrySet()){
+		// Scrolling through the entries of the accessPlan
+		// Getting the target Site
+		final Site target = entry.getKey();
+		System.out.println("____________________________________________________________");
+		System.out.println("Current target site : " + target.getName());
+		// Getting its access Timeline
+		final Timeline timeline = entry.getValue();
+		// Getting the access intervals
+		final AbsoluteDateIntervalsList accessIntervals = new AbsoluteDateIntervalsList();
+		for (final Phenomenon accessWindow : timeline.getPhenomenaList()) {
+
+			AbsoluteDate ts = accessWindow.getStartingEvent().getDate();
+
+			if(listResas.size() == 0){
+				listResas.add(new Reservation(accessWindow.getStartingEvent().getDate(), target));
+				break; // Break to ensure only one obs by target site
+			} else {
+				for(Reservation resa : listResas){
+					// First potential timeslot comparison
+					if(ts.compareTo(resa.getStartDate().shiftedBy(-getSatellite().getMaxSlewDuration() - 10)) < 0 ){
+						listResas.add(new Reservation(accessWindow.getStartingEvent().getDate(), target));
+						listResas.sort(null);
+						break;
+					}
 				}
 				*/
 
@@ -303,7 +208,7 @@
 				 * obsEnd.durationFrom(obsStart) == ConstantsBE.INTEGRATION_TIME.
 				 *
 				 * Then you can use those dates to create your AttitudeLawLeg that you will
-				 * insert inside the observation pla, for this target. Reminder : only one
+				 * insert inside the observation plan, for this target. Reminder : only one
 				 * observation in the observation plan per target !
 				 *
 				 * WARNING : what we do here doesn't work, we didn't check that there wasn't
@@ -327,35 +232,7 @@
 
 				// Finally, we add our leg to the plan
 				this.observationPlan.put(target, obsLeg);
->>>>>>> db5f4421
-
-		List<Reservation> listResas = new ArrayList<>();
-		for(final Entry<Site, Timeline> entry : this.accessPlan.entrySet()){
-		// Scrolling through the entries of the accessPlan
-		// Getting the target Site
-		final Site target = entry.getKey();
-		System.out.println("____________________________________________________________");
-		System.out.println("Current target site : " + target.getName());
-		// Getting its access Timeline
-		final Timeline timeline = entry.getValue();
-		// Getting the access intervals
-		final AbsoluteDateIntervalsList accessIntervals = new AbsoluteDateIntervalsList();
-		for (final Phenomenon accessWindow : timeline.getPhenomenaList()) {
-
-			AbsoluteDate ts = accessWindow.getStartingEvent().getDate();
-
-			if(listResas.size() == 0){
-				listResas.add(new Reservation(accessWindow.getStartingEvent().getDate(), target));
-				break; // Break to ensure only one obs by target site
-			} else {
-				for(Reservation resa : listResas){
-					// First potential timeslot comparison
-					if(ts.compareTo(resa.getStartDate().shiftedBy(-getSatellite().getMaxSlewDuration() - 10)) < 0 ){
-						listResas.add(new Reservation(accessWindow.getStartingEvent().getDate(), target));
-						listResas.sort(null);
-						break;
-					}
-				}
+
 			}
 		}
 		System.out.println("____________________________________________________________");
@@ -375,11 +252,7 @@
 	/**
 	 * [COMPLETE THIS METHOD TO ACHIEVE YOUR PROJECT]
 	 *
-<<<<<<< HEAD
-	 * Computes the cinematic plan...
-=======
-	 * Computes the cinematic plan ...
->>>>>>> db5f4421
+	 * Computes the cinematic plan..
 	 *
 	 * Here you need to compute the cinematic plan, which is the cinematic chain of
 	 * attitude law legs (observation, default law and slews) needed to perform the
